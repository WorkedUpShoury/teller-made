{
  "dependencies": {
<<<<<<< HEAD
    "body-parser": "^2.2.0",
    "cors": "^2.8.5",
    "express": "^5.1.0",
    "express.js": "^1.0.0",
=======
    "bcryptjs": "^3.0.2",
    "cors": "^2.8.5",
    "dotenv": "^17.2.1",
    "express": "^5.1.0",
>>>>>>> bb8f6a54
    "framer-motion": "^12.23.12",
    "jsonwebtoken": "^9.0.2",
    "lucide-react": "^0.540.0",
    "multer": "^2.0.2",
    "pg": "^8.16.3"
  },
  "name": "backend",
  "version": "1.0.0",
  "description": "",
  "main": "index.js",
  "scripts": {
    "test": "echo \"Error: no test specified\" && exit 1"
  },
  "keywords": [],
  "author": "",
  "license": "ISC",
  "type": "commonjs"
}<|MERGE_RESOLUTION|>--- conflicted
+++ resolved
@@ -1,16 +1,5 @@
 {
   "dependencies": {
-<<<<<<< HEAD
-    "body-parser": "^2.2.0",
-    "cors": "^2.8.5",
-    "express": "^5.1.0",
-    "express.js": "^1.0.0",
-=======
-    "bcryptjs": "^3.0.2",
-    "cors": "^2.8.5",
-    "dotenv": "^17.2.1",
-    "express": "^5.1.0",
->>>>>>> bb8f6a54
     "framer-motion": "^12.23.12",
     "jsonwebtoken": "^9.0.2",
     "lucide-react": "^0.540.0",
